import ast
import atexit
import json
import os
import pickle
import sys
import time
import traceback
from datetime import datetime
from warnings import warn

import pyuv

import cluster.submission_state as submission_state
from cluster.utils import recursive_objectify, recursive_dynamic_json, load_json, update_recursive
from .communication_server import MessageTypes
from .constants import *
from .optimizers import Metaoptimizer, NGOptimizer, GridSearchOptimizer
from .utils import flatten_nested_string_dict, save_dict_as_one_line_csv, create_dir


def save_settings_to_json(setting_dict, model_dir):
  filename = os.path.join(model_dir, JSON_SETTINGS_FILE)
  with open(filename, 'w') as file:
    file.write(json.dumps(setting_dict, sort_keys=True, indent=4))


def send_results_to_server(metrics):
  print('Sending results to: ',
        (submission_state.communication_server_ip, submission_state.communication_server_port))
  loop = pyuv.Loop.default_loop()
  udp = pyuv.UDP(loop)
  udp.try_send((submission_state.communication_server_ip, submission_state.communication_server_port),
               pickle.dumps((MessageTypes.JOB_SENT_RESULTS, (submission_state.job_id, metrics))))


def save_metrics_params(metrics, params, save_dir=None):
  if save_dir is None:
    save_dir = params.model_dir
  create_dir(save_dir)
  save_settings_to_json(params, save_dir)

  param_file = os.path.join(save_dir, CLUSTER_PARAM_FILE)
  flattened_params = dict(flatten_nested_string_dict(params))
  save_dict_as_one_line_csv(flattened_params, param_file)

  time_elapsed = time.time() - update_params_from_cmdline.start_time
  if 'time_elapsed' not in metrics.keys():
    metrics['time_elapsed'] = time_elapsed
  else:
    warn('\'time_elapsed\' metric already taken. Automatic time saving failed.')
  metric_file = os.path.join(save_dir, CLUSTER_METRIC_FILE)

  for key, value in metrics.items():
    if str(type(value)) == "<class 'torch.Tensor'>": # Hacky check for torch tensors withou importing torch
      metrics[key] = value.item()

  save_dict_as_one_line_csv(metrics, metric_file)
<<<<<<< HEAD
  send_results_to_server(metrics)
=======
  if submission_state.connection_active:
    confirm_exit_at_server(metrics)
>>>>>>> 0b74ac2d


def is_json_file(cmd_line):
  try:
    return os.path.isfile(cmd_line)
  except Exception as e:
    warn('JSON parsing suppressed exception: ', e)
    return False


def is_parseable_dict(cmd_line):
  try:
    res = ast.literal_eval(cmd_line)
    return isinstance(res, dict)
  except Exception as e:
    warn('Dict literal eval suppressed exception: ', e)
    return False


def register_at_server(final_params):
  print('Sending registration to: ',
        (submission_state.communication_server_ip, submission_state.communication_server_port))
  loop = pyuv.Loop.default_loop()
  udp = pyuv.UDP(loop)
  udp.try_send((submission_state.communication_server_ip, submission_state.communication_server_port),
               pickle.dumps((MessageTypes.JOB_STARTED, (submission_state.job_id,))))

def report_error_at_server(exctype, value, tb):
  print('Sending errors to: ',
        (submission_state.communication_server_ip, submission_state.communication_server_port))
  loop = pyuv.Loop.default_loop()
  udp = pyuv.UDP(loop)
  traceback.print_exception(exctype, value, tb)
  udp.try_send((submission_state.communication_server_ip, submission_state.communication_server_port),
               pickle.dumps((MessageTypes.ERROR_ENCOUNTERED, (submission_state.job_id, traceback.format_exception(exctype, value, tb)))))

def report_exit_at_server():
  print('Sending confirmation of exit to: ',
        (submission_state.communication_server_ip, submission_state.communication_server_port))
  loop = pyuv.Loop.default_loop()
  udp = pyuv.UDP(loop)
  udp.try_send((submission_state.communication_server_ip, submission_state.communication_server_port),
               pickle.dumps((MessageTypes.JOB_CONLUDED, (submission_state.job_id, ))))


def update_params_from_cmdline(cmd_line=None, default_params=None, custom_parser=None, make_immutable=True,
                               verbose=True, dynamic_json=True):
  """ Updates default settings based on command line input.

  :param cmd_line: Expecting (same format as) sys.argv
  :param default_params: Dictionary of default params
  :param custom_parser: callable that returns a dict of params on success
  and None on failure (suppress exceptions!)
  :param register_job: Boolean whether to register the job to the communication server
  :param verbose: Boolean to determine if final settings are pretty printed
  :return: Immutable nested dict with (deep) dot access. Priority: default_params < default_json < cmd_line
  """

  if not cmd_line:
    cmd_line = sys.argv

  if default_params is None:
    default_params = {}

  try:
    connection_details = ast.literal_eval(cmd_line[1])
    submission_state.communication_server_ip = connection_details['ip']
    submission_state.communication_server_port = connection_details['port']
    submission_state.job_id = connection_details['id']
    del cmd_line[1]
    submission_state.connection_active = True
  except:
<<<<<<< HEAD
    print("Could not parse connection info, presuming the job to be run locally")
    register_job = False
=======
    print("Could not parse connection info, presuming the job to be run locally")    

>>>>>>> 0b74ac2d

  if len(cmd_line) < 2:
    cmd_params = {}
  elif custom_parser and custom_parser(cmd_line):  # Custom parsing, typically for flags
    cmd_params = custom_parser(cmd_line)
  elif len(cmd_line) == 2 and is_json_file(cmd_line[1]):
    cmd_params = load_json(cmd_line[1])
  elif len(cmd_line) == 2 and is_parseable_dict(cmd_line[1]):
    cmd_params = ast.literal_eval(cmd_line[1])
  else:
    raise ValueError('Failed to parse command line')

  update_recursive(default_params, cmd_params)

  if JSON_FILE_KEY in default_params:
    json_params = load_json(default_params[JSON_FILE_KEY])
    if 'default_json' in json_params:
      json_base = load_json(json_params[JSON_FILE_KEY])
    else:
      json_base = {}
    update_recursive(json_base, json_params)
    update_recursive(default_params, json_base)

  update_recursive(default_params, cmd_params)

  if "__timestamp__" in default_params:
    raise ValueError("Parameter name __timestamp__ is reserved!")

  if dynamic_json:
    objectified = recursive_objectify(default_params, make_immutable=make_immutable)
    timestamp = datetime.now().strftime('%H:%M:%S-%d%h%y')
    namespace = dict(__timestamp__=timestamp, **objectified)
    recursive_dynamic_json(default_params, namespace)
  final_params = recursive_objectify(default_params, make_immutable=make_immutable)

  if verbose:
    print(json.dumps(final_params, indent=4, sort_keys=True))

  if submission_state.connection_active:
    register_at_server(final_params.get_pickleable())
    sys.excepthook = report_error_at_server
    atexit.register(report_exit_at_server)
  update_params_from_cmdline.start_time = time.time()
  return final_params


update_params_from_cmdline.start_time = None

optimizer_dict = {'cem_metaoptimizer': Metaoptimizer,
                  'nevergrad': NGOptimizer,
                  'gridsearch': GridSearchOptimizer}<|MERGE_RESOLUTION|>--- conflicted
+++ resolved
@@ -56,12 +56,8 @@
       metrics[key] = value.item()
 
   save_dict_as_one_line_csv(metrics, metric_file)
-<<<<<<< HEAD
-  send_results_to_server(metrics)
-=======
   if submission_state.connection_active:
-    confirm_exit_at_server(metrics)
->>>>>>> 0b74ac2d
+    send_results_to_server(metrics)
 
 
 def is_json_file(cmd_line):
@@ -134,13 +130,7 @@
     del cmd_line[1]
     submission_state.connection_active = True
   except:
-<<<<<<< HEAD
-    print("Could not parse connection info, presuming the job to be run locally")
-    register_job = False
-=======
     print("Could not parse connection info, presuming the job to be run locally")    
-
->>>>>>> 0b74ac2d
 
   if len(cmd_line) < 2:
     cmd_params = {}
