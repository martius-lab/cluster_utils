import sys
import os
from .utils import rm_dir_full
from time import sleep
from warnings import warn

from .cluster_system import ClusterSubmissionHook

import git


class GitConnector(object):
  '''
  Class that provides meta information for git repository
  '''

  def __init__(self, local_path=None, url=None, branch=None, commit=None, remove_local_copy=True):
    self._local_path = local_path  # local working path
    self._orig_url = url  # if given, make local copy of repo in local working path
    self._repo = None
    self._remove_local_copy = remove_local_copy

    if 'git' not in sys.modules:
      return

    # make local copy of repo
    if self._orig_url is not None:
      self._make_local_copy(branch, commit)

    self._init()

  def _init(self):
    '''
    Import library in a non-breaking fashion, connect to git repo
    :return: None
    '''

    try:
      self._repo = self._connect_local_repo(self._local_path)
    except git.exc.InvalidGitRepositoryError:
      # Here we ignore the exception, should not affect of execution of the script
      pass

  def _connect_local_repo(self, local_path):
    '''
    Connects to local repo
    :param path: path to local repo
    :return: git.Repo object
    '''

    repo = None
    try:
      repo = git.Repo(path=local_path, search_parent_directories=True)
    except git.exc.InvalidGitRepositoryError:
      path = os.getcwd() if self._local_path is None else self._local_path
      raise git.exc.InvalidGitRepositoryError(
        'Could not find git repository at localtion {} or any of the parent directories'.format(path))
    except:
      raise

    return repo

  def _get_remote_meta(self, remote_name):
    '''
    Returns meta information about specified remote
    :param remote_name: Name of the remote
    :return: Dict containing handle to git.Remote object (or None if not existing) and string containing
             url to remote
    '''

<<<<<<< HEAD
    try:
      remote_handle = self._repo.remote(remote_name)
    except:
      remote_handle = None

    remote_url = '' if remote_handle is None else remote_handle.url

    return {'remote_handle': remote_handle, 'remote_url': remote_url}

  def _get_commit_meta(self, commit):
    '''
    Returns meta information for given commit
    :param commit: handle to git.Commit object
    :return: Dict with commit meta information
    '''

    res = dict()
    res['checkout_commit_hexsha'] = commit.hexsha
    res['checkout_commit_hexsha_short'] = self._repo.git.rev_parse(res['checkout_commit_hexsha'],
                                                                   short=7)
    res['checkout_commit_author'] = commit.author.name
    res['checkout_commit_date'] = commit.authored_datetime.strftime('%Y-%m-%d')
    res['checkout_commit_msg'] = commit.summary

    return res

  def _get_latex_template(self):
    '''
    Returns string containing latex template that is used to produce formatted output
    :return: String containing latex template
    '''

    template = '''\\begin{{tabular}}{{ l l }}
=======
    def __init__(self, local_path=None, url=None, branch=None, commit=None, remove_local_copy=True):
        self._local_path = local_path # local working path
        self._orig_url = url # if given, make local copy of repo in local working path
        self._repo = None
        self._remove_local_copy = remove_local_copy

        # make local copy of repo
        if self._orig_url is not None:
            self._make_local_copy(branch, commit)

        self._init()

    def _init(self):
        '''
        Import library in a non-breaking fashion, connect to git repo
        :return: None
        '''

        try:
            self._repo = self._connect_local_repo(self._local_path)
        except git.exc.InvalidGitRepositoryError:
            # Here we ignore the exception, should not affect of execution of the script
            pass

    def _connect_local_repo(self, local_path):
        '''
        Connects to local repo
        :param path: path to local repo
        :return: git.Repo object
        '''

        repo = None
        try:
            repo = git.Repo(path=local_path, search_parent_directories=True)
        except git.exc.InvalidGitRepositoryError:
            path = os.getcwd() if self._local_path is None else self._local_path
            raise git.exc.InvalidGitRepositoryError('Could not find git repository at location {} or any of the parent directories'.format(path))
        except:
            raise

        return repo

    def _get_remote_meta(self, remote_name):
        '''
        Returns meta information about specified remote
        :param remote_name: Name of the remote
        :return: Dict containing handle to git.Remote object (or None if not existing) and string containing
                 url to remote
        '''

        try:
            remote_handle = self._repo.remote(remote_name)
        except:
            remote_handle = None

        remote_url = '' if remote_handle is None else remote_handle.url

        return {'remote_handle': remote_handle, 'remote_url': remote_url}

    def _get_commit_meta(self, commit):
        '''
        Returns meta information for given commit
        :param commit: handle to git.Commit object
        :return: Dict with commit meta information
        '''

        res = dict()
        res['checkout_commit_hexsha'] = commit.hexsha
        res['checkout_commit_hexsha_short'] = self._repo.git.rev_parse(res['checkout_commit_hexsha'],
                                                                       short=7)
        res['checkout_commit_author'] = commit.author.name
        res['checkout_commit_date'] = commit.authored_datetime.strftime('%Y-%m-%d')
        res['checkout_commit_msg'] = commit.summary

        return res

    def _get_latex_template(self):
        '''
        Returns string containing latex template that is used to produce formatted output
        :return: String containing latex template
        '''

        template = '''\\begin{{tabular}}{{ l l }}
>>>>>>> dd7acf03
    Use local copy: & {use_local_copy}\\\\
    Working dir: & {working_dir}\\\\
    Origin: & {origin_url}\\\\
    Active branch: & {active_branch}\\\\
    Commit: & {checkout_commit_hexsha_short} (from {checkout_commit_author} on {checkout_commit_date})\\\\
    ~ & {checkout_commit_msg}
\end{{tabular}}'''

    return template

  def _make_local_copy(self, branch='master', commit=None):
    '''
    Clones local working copy of the repo to avoid side effects

    Exceptions that are thrown here, should be somehow handeled

    :param url: path to local git repo or url to remote repo
    :param copy_to_path: location in which repo is cloned
    :param branch: branch to clone from
    :param commit: checkout particular commit
    :return: None
    '''

    remote_url = self._orig_url

    # if url is local path, get url of origin from repo
    if os.path.exists(self._orig_url):

      try:
        local_repo = self._connect_local_repo(self._orig_url)
      except git.exc.InvalidGitRepositoryError:
        raise

      try:
        remote = local_repo.remote('origin')
      except ValueError:
        raise ValueError('Remote \'origin\' does not exists in repo at {}'.format(self._orig_url))

      remote_url = remote.url

    print('Create local git clone of {} in {} using branch {} and commit {} ... '.format(remote_url,
                                                                                         self._local_path,
                                                                                         branch,
                                                                                         commit if commit else 'latest'),
          end='')

    cloned_repo = git.Repo.clone_from(remote_url, self._local_path, branch=branch)

    if commit is not None:
      # Hard reset HEAD to specific commit
      cloned_repo.head.reset(commit=commit, working_tree=True)

    print('Done')

  def remove_local_copy(self):
    if self._orig_url and self._remove_local_copy:
      print('Remove local git clone in {} ... '.format(self._local_path), end='')
      self._repo.close()
      sleep(1.0)
      git.rmtree(self._local_path)
      rm_dir_full(self._local_path)
      print('Done')

  @property
  def meta_information(self):

    if self._repo is None:
      warn('Not connected to a git repository')
      return

    res = dict(
      use_local_copy=str(self._orig_url is not None) + (' (removed after done)' if self._remove_local_copy else ''),
      working_dir=self._repo.working_dir,
      origin_url=self._get_remote_meta('origin')['remote_url'],
      active_branch=self._repo.active_branch.name,
      )
    res.update(self._get_commit_meta(self._repo.commit(res['active_branch'])))

    return res

  @property
  def formatted_meta_information(self):
    return self._get_latex_template().format(**self.meta_information)


class ClusterSubmissionGitHook(ClusterSubmissionHook):
<<<<<<< HEAD
  def __init__(self, params=None, script_to_run=None):
    self.params = params or {}

    if 'local_path' not in self.params and not script_to_run is None:
      self.params['local_path'] = os.path.dirname(script_to_run)

    self.git_conn = None

    super().__init__(identifier='GitConnector')

    if self.state > 0:
      print(
        'Couldn\'t find git repo in {} and no url to git repo specified, skipping registration of {} submission hook' \
        .format(self.params['local_path'], self.identifier))
    # TODO: change
    self.first_submission = True

  def determine_state(self):
    self.state = 1

    if 'url' in self.params:
      self.state = 0
    else:
      # Check if local Path is git repo

      if 'git' not in sys.modules:
        return

      try:
        repo = git.Repo(path=self.params['local_path'], search_parent_directories=True)
        self.state = 0
      except:
        pass

  def pre_submission_routine(self):
    pass

  def post_submission_routine(self):
    pass

  def pre_run_routine(self):
    self.first_submission = False
    self.git_conn = GitConnector(**self.params)
    if 'url' in self.params and self.params.get('commit', None) is None:
      commit_hexsha = self.git_conn._repo.commit(self.git_conn._repo.active_branch.name).hexsha
      commit_hexsha_short = self.git_conn._repo.git.rev_parse(commit_hexsha, short=7)
      print('Using commit {} in each iteration'.format(commit_hexsha_short))
      self.params['commit'] = commit_hexsha_short
    return self.git_conn

  def post_run_routine(self):
    super().post_run_routine()
    if self.git_conn:
      self.git_conn.remove_local_copy()
      del self.git_conn
      self.git_conn = None

  def update_status(self):
    if self.git_conn:
      self.status = self.git_conn.formatted_meta_information
=======
    def __init__(self, params=None, paths=None):
        self.params = params or {}
        self.paths = paths or {}

        if 'local_path' not in self.params and 'script_to_run' in paths:
            self.params['local_path'] = os.path.dirname(paths['script_to_run'])

        self.git_conn = None

        super().__init__(identifier='GitConnector')

        if self.state > 0:
            print('Couldn\'t find git repo in {} and no url to git repo specified, skipping registration of {} submission hook'\
                .format(self.params['local_path'], self.identifier))

    def determine_state(self):
        self.state = 1

        if 'url' in self.params:
            self.state = 0
        else:
            # Check if local Path is git repo

            if 'git' not in sys.modules:
                return

            try:
                repo = git.Repo(path=self.params['local_path'], search_parent_directories=True)
                self.state = 0
            except:
                pass

    def pre_submission_routine(self):
        self.git_conn = GitConnector(**self.params)
        if 'url' in self.params and self.params.get('commit', None) is None:
            commit_hexsha = self.git_conn._repo.commit(self.git_conn._repo.active_branch.name).hexsha
            commit_hexsha_short = self.git_conn._repo.git.rev_parse(commit_hexsha, short=7)
            print('Using commit {} in each iteration'.format(commit_hexsha_short))
            self.params['commit'] = commit_hexsha_short

        if not os.path.isfile(self.paths['script_to_run']):
            print("Main python script {} does not exist. Continue? (y/N)".format(self.paths['script_to_run']))
            ans = input()
            if ans.lower != "y":
                raise FileNotFoundError(f"File {self.paths['script_to_run']} does not exist.")
        return self.git_conn

    def post_submission_routine(self):
        super().post_submission_routine()
        if self.git_conn:
            self.git_conn.remove_local_copy()
            del self.git_conn
            self.git_conn = None

    def update_status(self):
        if self.git_conn:
            self.status = self.git_conn.formatted_meta_information
>>>>>>> dd7acf03
<|MERGE_RESOLUTION|>--- conflicted
+++ resolved
@@ -68,125 +68,90 @@
              url to remote
     '''
 
-<<<<<<< HEAD
-    try:
-      remote_handle = self._repo.remote(remote_name)
-    except:
-      remote_handle = None
-
-    remote_url = '' if remote_handle is None else remote_handle.url
-
-    return {'remote_handle': remote_handle, 'remote_url': remote_url}
-
-  def _get_commit_meta(self, commit):
-    '''
-    Returns meta information for given commit
-    :param commit: handle to git.Commit object
-    :return: Dict with commit meta information
-    '''
-
-    res = dict()
-    res['checkout_commit_hexsha'] = commit.hexsha
-    res['checkout_commit_hexsha_short'] = self._repo.git.rev_parse(res['checkout_commit_hexsha'],
-                                                                   short=7)
-    res['checkout_commit_author'] = commit.author.name
-    res['checkout_commit_date'] = commit.authored_datetime.strftime('%Y-%m-%d')
-    res['checkout_commit_msg'] = commit.summary
-
-    return res
-
-  def _get_latex_template(self):
-    '''
-    Returns string containing latex template that is used to produce formatted output
-    :return: String containing latex template
-    '''
-
-    template = '''\\begin{{tabular}}{{ l l }}
-=======
     def __init__(self, local_path=None, url=None, branch=None, commit=None, remove_local_copy=True):
-        self._local_path = local_path # local working path
-        self._orig_url = url # if given, make local copy of repo in local working path
-        self._repo = None
-        self._remove_local_copy = remove_local_copy
-
-        # make local copy of repo
-        if self._orig_url is not None:
-            self._make_local_copy(branch, commit)
-
-        self._init()
+      self._local_path = local_path  # local working path
+      self._orig_url = url  # if given, make local copy of repo in local working path
+      self._repo = None
+      self._remove_local_copy = remove_local_copy
+
+      # make local copy of repo
+      if self._orig_url is not None:
+        self._make_local_copy(branch, commit)
+
+      self._init()
 
     def _init(self):
-        '''
-        Import library in a non-breaking fashion, connect to git repo
-        :return: None
-        '''
-
-        try:
-            self._repo = self._connect_local_repo(self._local_path)
-        except git.exc.InvalidGitRepositoryError:
-            # Here we ignore the exception, should not affect of execution of the script
-            pass
+      '''
+      Import library in a non-breaking fashion, connect to git repo
+      :return: None
+      '''
+
+      try:
+        self._repo = self._connect_local_repo(self._local_path)
+      except git.exc.InvalidGitRepositoryError:
+        # Here we ignore the exception, should not affect of execution of the script
+        pass
 
     def _connect_local_repo(self, local_path):
-        '''
-        Connects to local repo
-        :param path: path to local repo
-        :return: git.Repo object
-        '''
-
-        repo = None
-        try:
-            repo = git.Repo(path=local_path, search_parent_directories=True)
-        except git.exc.InvalidGitRepositoryError:
-            path = os.getcwd() if self._local_path is None else self._local_path
-            raise git.exc.InvalidGitRepositoryError('Could not find git repository at location {} or any of the parent directories'.format(path))
-        except:
-            raise
-
-        return repo
+      '''
+      Connects to local repo
+      :param path: path to local repo
+      :return: git.Repo object
+      '''
+
+      repo = None
+      try:
+        repo = git.Repo(path=local_path, search_parent_directories=True)
+      except git.exc.InvalidGitRepositoryError:
+        path = os.getcwd() if self._local_path is None else self._local_path
+        raise git.exc.InvalidGitRepositoryError(
+          'Could not find git repository at location {} or any of the parent directories'.format(path))
+      except:
+        raise
+
+      return repo
 
     def _get_remote_meta(self, remote_name):
-        '''
-        Returns meta information about specified remote
-        :param remote_name: Name of the remote
-        :return: Dict containing handle to git.Remote object (or None if not existing) and string containing
-                 url to remote
-        '''
-
-        try:
-            remote_handle = self._repo.remote(remote_name)
-        except:
-            remote_handle = None
-
-        remote_url = '' if remote_handle is None else remote_handle.url
-
-        return {'remote_handle': remote_handle, 'remote_url': remote_url}
+      '''
+      Returns meta information about specified remote
+      :param remote_name: Name of the remote
+      :return: Dict containing handle to git.Remote object (or None if not existing) and string containing
+               url to remote
+      '''
+
+      try:
+        remote_handle = self._repo.remote(remote_name)
+      except:
+        remote_handle = None
+
+      remote_url = '' if remote_handle is None else remote_handle.url
+
+      return {'remote_handle': remote_handle, 'remote_url': remote_url}
 
     def _get_commit_meta(self, commit):
-        '''
-        Returns meta information for given commit
-        :param commit: handle to git.Commit object
-        :return: Dict with commit meta information
-        '''
-
-        res = dict()
-        res['checkout_commit_hexsha'] = commit.hexsha
-        res['checkout_commit_hexsha_short'] = self._repo.git.rev_parse(res['checkout_commit_hexsha'],
-                                                                       short=7)
-        res['checkout_commit_author'] = commit.author.name
-        res['checkout_commit_date'] = commit.authored_datetime.strftime('%Y-%m-%d')
-        res['checkout_commit_msg'] = commit.summary
-
-        return res
+      '''
+      Returns meta information for given commit
+      :param commit: handle to git.Commit object
+      :return: Dict with commit meta information
+      '''
+
+      res = dict()
+      res['checkout_commit_hexsha'] = commit.hexsha
+      res['checkout_commit_hexsha_short'] = self._repo.git.rev_parse(res['checkout_commit_hexsha'],
+                                                                     short=7)
+      res['checkout_commit_author'] = commit.author.name
+      res['checkout_commit_date'] = commit.authored_datetime.strftime('%Y-%m-%d')
+      res['checkout_commit_msg'] = commit.summary
+
+      return res
 
     def _get_latex_template(self):
-        '''
-        Returns string containing latex template that is used to produce formatted output
-        :return: String containing latex template
-        '''
-
-        template = '''\\begin{{tabular}}{{ l l }}
->>>>>>> dd7acf03
+      '''
+      Returns string containing latex template that is used to produce formatted output
+      :return: String containing latex template
+      '''
+
+      template = '''\\begin{{tabular}}{{ l l }}
     Use local copy: & {use_local_copy}\\\\
     Working dir: & {working_dir}\\\\
     Origin: & {origin_url}\\\\
@@ -194,8 +159,7 @@
     Commit: & {checkout_commit_hexsha_short} (from {checkout_commit_author} on {checkout_commit_date})\\\\
     ~ & {checkout_commit_msg}
 \end{{tabular}}'''
-
-    return template
+      return template
 
   def _make_local_copy(self, branch='master', commit=None):
     '''
@@ -262,7 +226,7 @@
       working_dir=self._repo.working_dir,
       origin_url=self._get_remote_meta('origin')['remote_url'],
       active_branch=self._repo.active_branch.name,
-      )
+    )
     res.update(self._get_commit_meta(self._repo.commit(res['active_branch'])))
 
     return res
@@ -273,12 +237,12 @@
 
 
 class ClusterSubmissionGitHook(ClusterSubmissionHook):
-<<<<<<< HEAD
-  def __init__(self, params=None, script_to_run=None):
+  def __init__(self, params=None, paths=None):
     self.params = params or {}
-
-    if 'local_path' not in self.params and not script_to_run is None:
-      self.params['local_path'] = os.path.dirname(script_to_run)
+    self.paths = paths or {}
+
+    if 'local_path' not in self.params and 'script_to_run' in paths:
+      self.params['local_path'] = os.path.dirname(paths['script_to_run'])
 
     self.git_conn = None
 
@@ -288,8 +252,6 @@
       print(
         'Couldn\'t find git repo in {} and no url to git repo specified, skipping registration of {} submission hook' \
         .format(self.params['local_path'], self.identifier))
-    # TODO: change
-    self.first_submission = True
 
   def determine_state(self):
     self.state = 1
@@ -309,23 +271,22 @@
         pass
 
   def pre_submission_routine(self):
-    pass
-
-  def post_submission_routine(self):
-    pass
-
-  def pre_run_routine(self):
-    self.first_submission = False
     self.git_conn = GitConnector(**self.params)
     if 'url' in self.params and self.params.get('commit', None) is None:
       commit_hexsha = self.git_conn._repo.commit(self.git_conn._repo.active_branch.name).hexsha
       commit_hexsha_short = self.git_conn._repo.git.rev_parse(commit_hexsha, short=7)
       print('Using commit {} in each iteration'.format(commit_hexsha_short))
       self.params['commit'] = commit_hexsha_short
+
+    if not os.path.isfile(self.paths['script_to_run']):
+      print("Main python script {} does not exist. Continue? (y/N)".format(self.paths['script_to_run']))
+      ans = input()
+      if ans.lower != "y":
+        raise FileNotFoundError(f"File {self.paths['script_to_run']} does not exist.")
     return self.git_conn
 
-  def post_run_routine(self):
-    super().post_run_routine()
+  def post_submission_routine(self):
+    super().post_submission_routine()
     if self.git_conn:
       self.git_conn.remove_local_copy()
       del self.git_conn
@@ -333,63 +294,4 @@
 
   def update_status(self):
     if self.git_conn:
-      self.status = self.git_conn.formatted_meta_information
-=======
-    def __init__(self, params=None, paths=None):
-        self.params = params or {}
-        self.paths = paths or {}
-
-        if 'local_path' not in self.params and 'script_to_run' in paths:
-            self.params['local_path'] = os.path.dirname(paths['script_to_run'])
-
-        self.git_conn = None
-
-        super().__init__(identifier='GitConnector')
-
-        if self.state > 0:
-            print('Couldn\'t find git repo in {} and no url to git repo specified, skipping registration of {} submission hook'\
-                .format(self.params['local_path'], self.identifier))
-
-    def determine_state(self):
-        self.state = 1
-
-        if 'url' in self.params:
-            self.state = 0
-        else:
-            # Check if local Path is git repo
-
-            if 'git' not in sys.modules:
-                return
-
-            try:
-                repo = git.Repo(path=self.params['local_path'], search_parent_directories=True)
-                self.state = 0
-            except:
-                pass
-
-    def pre_submission_routine(self):
-        self.git_conn = GitConnector(**self.params)
-        if 'url' in self.params and self.params.get('commit', None) is None:
-            commit_hexsha = self.git_conn._repo.commit(self.git_conn._repo.active_branch.name).hexsha
-            commit_hexsha_short = self.git_conn._repo.git.rev_parse(commit_hexsha, short=7)
-            print('Using commit {} in each iteration'.format(commit_hexsha_short))
-            self.params['commit'] = commit_hexsha_short
-
-        if not os.path.isfile(self.paths['script_to_run']):
-            print("Main python script {} does not exist. Continue? (y/N)".format(self.paths['script_to_run']))
-            ans = input()
-            if ans.lower != "y":
-                raise FileNotFoundError(f"File {self.paths['script_to_run']} does not exist.")
-        return self.git_conn
-
-    def post_submission_routine(self):
-        super().post_submission_routine()
-        if self.git_conn:
-            self.git_conn.remove_local_copy()
-            del self.git_conn
-            self.git_conn = None
-
-    def update_status(self):
-        if self.git_conn:
-            self.status = self.git_conn.formatted_meta_information
->>>>>>> dd7acf03
+      self.status = self.git_conn.formatted_meta_information